/*
 * Copyright 2020 The Multicluster-Scheduler Authors.
 *
 * Licensed under the Apache License, Version 2.0 (the "License");
 * you may not use this file except in compliance with the License.
 * You may obtain a copy of the License at
 *
 *     http://www.apache.org/licenses/LICENSE-2.0
 *
 * Unless required by applicable law or agreed to in writing, software
 * distributed under the License is distributed on an "AS IS" BASIS,
 * WITHOUT WARRANTIES OR CONDITIONS OF ANY KIND, either express or implied.
 * See the License for the specific language governing permissions and
 * limitations under the License.
 */

package source

import (
	"context"
<<<<<<< HEAD
	"fmt"
	"os"
=======
>>>>>>> 26d643b9
	"reflect"
	"time"

	corev1 "k8s.io/api/core/v1"
	rbacv1 "k8s.io/api/rbac/v1"
	"k8s.io/apimachinery/pkg/api/errors"
	metav1 "k8s.io/apimachinery/pkg/apis/meta/v1"
	utilruntime "k8s.io/apimachinery/pkg/util/runtime"
	coreinformers "k8s.io/client-go/informers/core/v1"
	rbacinformers "k8s.io/client-go/informers/rbac/v1"
	"k8s.io/client-go/kubernetes"
	corelisters "k8s.io/client-go/listers/core/v1"
	rbaclisters "k8s.io/client-go/listers/rbac/v1"
	"k8s.io/client-go/tools/cache"
	"k8s.io/klog"

	multiclusterv1alpha1 "admiralty.io/multicluster-scheduler/pkg/apis/multicluster/v1alpha1"
	"admiralty.io/multicluster-scheduler/pkg/controller"
	informers "admiralty.io/multicluster-scheduler/pkg/generated/informers/externalversions/multicluster/v1alpha1"
	listers "admiralty.io/multicluster-scheduler/pkg/generated/listers/multicluster/v1alpha1"
	"admiralty.io/multicluster-scheduler/pkg/name"
)

var clusterRoleRefSource = rbacv1.RoleRef{
	APIGroup: "rbac.authorization.k8s.io",
	Kind:     "ClusterRole",
	Name:     os.Getenv("SOURCE_CLUSTER_ROLE_NAME"),
}

var clusterRoleRefClusterSummaryViewer = rbacv1.RoleRef{
	APIGroup: "rbac.authorization.k8s.io",
	Kind:     "ClusterRole",
	Name:     os.Getenv("CLUSTER_SUMMARY_VIEWER_CLUSTER_ROLE_NAME"),
}

type reconciler struct {
	kubeClient kubernetes.Interface

	sourceLister             listers.SourceLister
	clusterSourceLister      listers.ClusterSourceLister
	serviceAccountLister     corelisters.ServiceAccountLister
	roleBindingLister        rbaclisters.RoleBindingLister
	clusterRoleBindingLister rbaclisters.ClusterRoleBindingLister
}

func NewController(
	kubeClient kubernetes.Interface,

	sourceInformer informers.SourceInformer,
	clusterSourceInformer informers.ClusterSourceInformer,
	serviceAccountInformer coreinformers.ServiceAccountInformer,
	roleBindingInformer rbacinformers.RoleBindingInformer,
	clusterRoleBindingInformer rbacinformers.ClusterRoleBindingInformer) *controller.Controller {

	r := &reconciler{
		kubeClient: kubeClient,

		sourceLister:             sourceInformer.Lister(),
		clusterSourceLister:      clusterSourceInformer.Lister(),
		serviceAccountLister:     serviceAccountInformer.Lister(),
		roleBindingLister:        roleBindingInformer.Lister(),
		clusterRoleBindingLister: clusterRoleBindingInformer.Lister(),
	}

	klog.Info("Setting up event handlers")

	c := controller.New("source", r,
		sourceInformer.Informer().HasSynced,
		clusterSourceInformer.Informer().HasSynced,
		serviceAccountInformer.Informer().HasSynced,
		roleBindingInformer.Informer().HasSynced,
		clusterRoleBindingInformer.Informer().HasSynced)

	sourceInformer.Informer().AddEventHandler(controller.HandleAddUpdateWith(c.EnqueueObject))
	getSource := func(namespace, name string) (metav1.Object, error) {
		return r.sourceLister.Sources(namespace).Get(name)
	}
	serviceAccountInformer.Informer().AddEventHandler(controller.HandleAllWith(c.EnqueueController("Source", getSource)))
	roleBindingInformer.Informer().AddEventHandler(controller.HandleAllWith(c.EnqueueController("Source", getSource)))
	clusterRoleBindingInformer.Informer().AddEventHandler(controller.HandleAllWith(c.EnqueueController("Source", getSource)))

	clusterSourceInformer.Informer().AddEventHandler(controller.HandleAddUpdateWith(c.EnqueueObject))
	getClusterSource := func(namespace, name string) (metav1.Object, error) { return r.clusterSourceLister.Get(name) }
	serviceAccountInformer.Informer().AddEventHandler(controller.HandleAllWith(c.EnqueueController("ClusterSource", getClusterSource)))
	roleBindingInformer.Informer().AddEventHandler(controller.HandleAllWith(c.EnqueueController("ClusterSource", getClusterSource)))
	clusterRoleBindingInformer.Informer().AddEventHandler(controller.HandleAllWith(c.EnqueueController("ClusterSource", getClusterSource)))

	return c
}

func (c *reconciler) Handle(obj interface{}) (requeueAfter *time.Duration, err error) {
	ctx := context.Background()

	key := obj.(string)
	namespace, srcName, err := cache.SplitMetaNamespaceKey(key)
	utilruntime.Must(err)

	var userName, saName, saNamespace, crbName, rbName, clusterSummaryViewerCRBName string
	var ownerRef *metav1.OwnerReference
	if namespace == "" {
		clusterSource, err := c.clusterSourceLister.Get(srcName)
		if err != nil {
			if errors.IsNotFound(err) {
				return nil, nil
			}
			return nil, err
		}
		ownerRef = metav1.NewControllerRef(clusterSource, multiclusterv1alpha1.SchemeGroupVersion.WithKind("ClusterSource"))

		if saRef := clusterSource.Spec.ServiceAccount; saRef != nil {
			saName = saRef.Name
			saNamespace = saRef.Namespace
		}

		userName = clusterSource.Spec.UserName

		crbName = name.FromParts(name.Long, []int{0}, nil,
			"admiralty-cluster-source", clusterSource.Name)
		clusterSummaryViewerCRBName = name.FromParts(name.Long, []int{0, 2}, nil,
			"admiralty-cluster-source", clusterSource.Name, "cluster-summary-viewer")
	} else {
		source, err := c.sourceLister.Sources(namespace).Get(srcName)
		if err != nil {
			if errors.IsNotFound(err) {
				return nil, nil
			}
			return nil, err
		}
		ownerRef = metav1.NewControllerRef(source, multiclusterv1alpha1.SchemeGroupVersion.WithKind("Source"))

		saName = source.Spec.ServiceAccountName
		saNamespace = source.Namespace

		userName = source.Spec.UserName

		rbName = name.FromParts(name.Long, []int{0}, nil,
			"admiralty-source", source.Name)
		clusterSummaryViewerCRBName = name.FromParts(name.Long, []int{0, 3}, nil,
			"admiralty-source", source.Namespace, source.Name, "cluster-summary-viewer")
	}

	if saName != "" {
		_, err := c.serviceAccountLister.ServiceAccounts(saNamespace).Get(saName)
		if err != nil {
			if !errors.IsNotFound(err) {
				return nil, err
			}

			gold := &corev1.ServiceAccount{}
			gold.Name = saName
			gold.OwnerReferences = []metav1.OwnerReference{*ownerRef}
			_, err = c.kubeClient.CoreV1().ServiceAccounts(namespace).Create(ctx, gold, metav1.CreateOptions{})
			if err != nil {
				return nil, err
			}
		}
	}

	if userName != "" || saName != "" {
		if namespace == "" {
			requeueAfter, err := c.ensureClusterRoleBinding(ctx, crbName, clusterRoleRefSource, userName, saName, saNamespace, ownerRef)
			if requeueAfter != nil || err != nil {
				return requeueAfter, err
			}
		} else {
			requeueAfter, err := c.ensureRoleBinding(ctx, rbName, namespace, clusterRoleRefSource, userName, saName, saNamespace, ownerRef)
			if requeueAfter != nil || err != nil {
				return requeueAfter, err
			}
		}

		requeueAfter, err := c.ensureClusterRoleBinding(ctx, clusterSummaryViewerCRBName,
			clusterRoleRefClusterSummaryViewer, userName, saName, saNamespace, ownerRef)
		if requeueAfter != nil || err != nil {
			return requeueAfter, err
		}
	}

	return nil, nil
}

func (c *reconciler) ensureClusterRoleBinding(ctx context.Context, name string, roleRef rbacv1.RoleRef, userName, saName, saNamespace string, ownerRef *metav1.OwnerReference) (requeueAfter *time.Duration, err error) {
	subjects := makeSubjects(saName, saNamespace, userName)

	crb, err := c.clusterRoleBindingLister.Get(name)
	if err != nil {
		if !errors.IsNotFound(err) {
			return nil, err
		}

		gold := &rbacv1.ClusterRoleBinding{}
		gold.Name = name
		gold.OwnerReferences = []metav1.OwnerReference{*ownerRef}
		gold.Subjects = makeSubjects(saName, saNamespace, userName)
		gold.RoleRef = roleRef
		crb, err = c.kubeClient.RbacV1().ClusterRoleBindings().Create(ctx, gold, metav1.CreateOptions{})
		if err != nil {
			return nil, err
		}
	} else if !reflect.DeepEqual(crb.Subjects, subjects) {
		actualCopy := crb.DeepCopy()
		actualCopy.Subjects = subjects
		crb, err = c.kubeClient.RbacV1().ClusterRoleBindings().Update(ctx, actualCopy, metav1.UpdateOptions{})
		if err != nil {
			return nil, err
		}
	}

	return nil, nil
}

func (c *reconciler) ensureRoleBinding(ctx context.Context, name, namespace string, roleRef rbacv1.RoleRef, userName, saName, saNamespace string, ownerRef *metav1.OwnerReference) (requeueAfter *time.Duration, err error) {
	subjects := makeSubjects(saName, saNamespace, userName)

	rb, err := c.roleBindingLister.RoleBindings(namespace).Get(name)
	if err != nil {
		if !errors.IsNotFound(err) {
			return nil, err
		}

		gold := &rbacv1.RoleBinding{}
		gold.Name = name
		gold.OwnerReferences = []metav1.OwnerReference{*ownerRef}
		gold.Subjects = makeSubjects(saName, saNamespace, userName)
		gold.RoleRef = clusterRoleRefSource
		rb, err = c.kubeClient.RbacV1().RoleBindings(namespace).Create(ctx, gold, metav1.CreateOptions{})
		if err != nil {
			return nil, err
		}
	} else if !reflect.DeepEqual(rb.Subjects, subjects) {
		actualCopy := rb.DeepCopy()
		actualCopy.Subjects = subjects
		rb, err = c.kubeClient.RbacV1().RoleBindings(namespace).Update(ctx, actualCopy, metav1.UpdateOptions{})
		if err != nil {
			return nil, err
		}
	}

	return nil, nil
}

func makeSubjects(saName string, saNamespace string, userName string) []rbacv1.Subject {
	var subjects []rbacv1.Subject
	if saName != "" {
		subjects = append(subjects, rbacv1.Subject{
			Kind:      "ServiceAccount",
			Name:      saName,
			Namespace: saNamespace,
		})
	}
	if userName != "" {
		subjects = append(subjects, rbacv1.Subject{
			Kind: "User",
			Name: userName,
		})
	}
	return subjects
}<|MERGE_RESOLUTION|>--- conflicted
+++ resolved
@@ -18,11 +18,7 @@
 
 import (
 	"context"
-<<<<<<< HEAD
-	"fmt"
 	"os"
-=======
->>>>>>> 26d643b9
 	"reflect"
 	"time"
 
